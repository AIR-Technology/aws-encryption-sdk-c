--- conflicted
+++ resolved
@@ -28,7 +28,6 @@
 
 /** Session decrypt path routines **/
 
-<<<<<<< HEAD
 static int fill_request(
     struct aws_hash_table *enc_context,
     struct aws_cryptosdk_decryption_request *request,
@@ -45,12 +44,6 @@
     )) {
         return AWS_OP_ERR;
     }
-=======
-int unwrap_keys(struct aws_cryptosdk_session * AWS_RESTRICT session) {
-    // TODO - use CMM/MKP to get the data key.
-    // For now we'll just use an all-zero key to expedite testing
-    struct data_key data_key = { { 0 } };
->>>>>>> bdb328b2
 
     if (aws_hash_table_init(enc_context, session->alloc, session->header.aad_count,
         aws_hash_string, aws_string_eq,
