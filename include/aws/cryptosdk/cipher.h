--- conflicted
+++ resolved
@@ -43,20 +43,14 @@
 const struct aws_cryptosdk_alg_properties *aws_cryptosdk_alg_props(enum aws_cryptosdk_alg_id alg_id);
 
 static inline void aws_cryptosdk_secure_zero_buf(struct aws_byte_buf * buf) {
-<<<<<<< HEAD
-    if (buf->buffer) {
-        aws_cryptosdk_secure_zero(buf->buffer, buf->capacity);
-    }
-=======
     // TODO - move to aws-c-common
     if (!buf->buffer) return;
     aws_secure_zero(buf->buffer, buf->capacity);
->>>>>>> 26f02336
     buf->len = 0;
 }
 
 static inline void aws_cryptosdk_secure_zero_and_destroy_string(struct aws_string * str) {
-    aws_cryptosdk_secure_zero((void *)aws_string_bytes(str), str->len);
+    aws_secure_zero((void *)aws_string_bytes(str), str->len);
     aws_string_destroy(str);
 }
 
